--- conflicted
+++ resolved
@@ -56,11 +56,7 @@
 	}
 }
 
-<<<<<<< HEAD
 func skipDomainsAdd(domains []string) {
-=======
-func badDomainsAdd(domains []string) {
->>>>>>> 47f80168
 	skipDomainMapMutex.Lock()
 	defer skipDomainMapMutex.Unlock()
 
@@ -71,40 +67,27 @@
 	logrus.Debugf("Add domains to block '%v', dedline: '%v'", domains, deadline)
 }
 
-<<<<<<< HEAD
 // return true if some of domains is bad domain
 func skipDomainsCheck(domains []string) bool {
-=======
-// if no domains blocked - return nil
-func badDomainsGetBad(domains []string) (res []string) {
->>>>>>> 47f80168
 	skipDomainMapMutex.Lock()
 	defer skipDomainMapMutex.Unlock()
 
 	now := time.Now()
 	for _, domain := range domains {
 		if deadline, ok := skipDomainMap[domain]; ok && now.Before(deadline) {
-<<<<<<< HEAD
 			return true
-=======
-			res = append(res, domain)
->>>>>>> 47f80168
 		}
 	}
 	return false
 }
 
-<<<<<<< HEAD
-func skipDomainsStartCleaner() {
-=======
 func skipDomainsFlush(){
 	skipDomainMapMutex.Lock()
 	skipDomainMap = make(map[string]time.Time)
 	skipDomainMapMutex.Unlock()
 }
 
-func badDomainsStartCleaner() {
->>>>>>> 47f80168
+func skipDomainsStartCleaner() {
 	skipDomainMapMutex.Lock()
 	defer skipDomainMapMutex.Unlock()
 
